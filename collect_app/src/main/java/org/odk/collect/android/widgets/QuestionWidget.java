/*
 * Copyright (C) 2011 University of Washington
 *
 * Licensed under the Apache License, Version 2.0 (the "License"); you may not use this file except
 * in compliance with the License. You may obtain a copy of the License at
 *
 * http://www.apache.org/licenses/LICENSE-2.0
 *
 * Unless required by applicable law or agreed to in writing, software distributed under the License
 * is distributed on an "AS IS" BASIS, WITHOUT WARRANTIES OR CONDITIONS OF ANY KIND, either express
 * or implied. See the License for the specific language governing permissions and limitations under
 * the License.
 */

package org.odk.collect.android.widgets;

import java.util.ArrayList;
import java.util.List;

import android.text.method.LinkMovementMethod;
import org.javarosa.core.model.data.IAnswerData;
import org.javarosa.form.api.FormEntryPrompt;
import org.odk.collect.android.application.Collect;
import org.odk.collect.android.listeners.AudioPlayListener;
import org.odk.collect.android.utilities.TextUtils;
import org.odk.collect.android.views.MediaLayout;

import android.content.Context;
import android.graphics.Bitmap;
import android.graphics.Color;
import android.graphics.Typeface;
import android.graphics.drawable.BitmapDrawable;
import android.graphics.drawable.Drawable;
import android.media.MediaPlayer;
import android.media.MediaPlayer.OnCompletionListener;
import android.text.method.LinkMovementMethod;
import android.util.Log;
import android.util.TypedValue;
import android.view.Gravity;
import android.view.MotionEvent;
import android.view.View;
import android.view.ViewGroup;
import android.widget.ImageView;
import android.widget.RelativeLayout;
import android.widget.TextView;
import org.javarosa.core.model.data.IAnswerData;
import org.javarosa.form.api.FormEntryPrompt;
import org.odk.collect.android.application.Collect;
import org.odk.collect.android.listeners.AudioPlayListener;
import org.odk.collect.android.utilities.TextUtils;
import org.odk.collect.android.views.MediaLayout;

import java.util.ArrayList;
import java.util.List;

public abstract class QuestionWidget extends RelativeLayout implements AudioPlayListener {

    @SuppressWarnings("unused")
    private final static String t = "QuestionWidget";
    private static int idGenerator = 1211322;

    /**
     * Generate a unique ID to keep Android UI happy when the screen orientation
     * changes.
     * 
     * @return
     */
    public static int newUniqueId() {
        return ++idGenerator;
    }

    protected FormEntryPrompt mPrompt;

    protected final int mQuestionFontsize;
    protected final int mAnswerFontsize;

    private MediaLayout mQuestionMediaLayout;
    private TextView mHelpTextView;

    protected MediaPlayer mPlayer;

    protected int mPlayColor = Color.BLUE;
    protected int mPlayBackgroundColor = Color.WHITE;

    public QuestionWidget(Context context, FormEntryPrompt p) {
        super(context);

        mPlayer = new MediaPlayer();
        mPlayer.setOnCompletionListener(new OnCompletionListener() {
            @Override
            public void onCompletion(MediaPlayer mediaPlayer) {
                mQuestionMediaLayout.resetTextFormatting();
                mediaPlayer.reset();
            }

        });
        mQuestionFontsize = Collect.getQuestionFontsize();
        mAnswerFontsize = mQuestionFontsize + 2;

        mPrompt = p;

        setGravity(Gravity.TOP);
        setPadding(0, 7, 0, 0);

        mQuestionMediaLayout = createQuestionMediaLayout(p);
        mHelpTextView = createHelpText(p);

        addQuestionMediaLayout(mQuestionMediaLayout);
        addHelpTextView(mHelpTextView);
    }

    private MediaLayout createQuestionMediaLayout(FormEntryPrompt p) {
        String imageURI = p.getImageText();
        String audioURI = p.getAudioText();
        String videoURI = p.getSpecialFormQuestionText("video");

        // shown when image is clicked
        String bigImageURI = p.getSpecialFormQuestionText("big-image");

        String promptText = p.getLongText();
        // Add the text view. Textview always exists, regardless of whether there's text.
        TextView questionText = new TextView(getContext());
        questionText.setTextSize(TypedValue.COMPLEX_UNIT_DIP, mQuestionFontsize);
        questionText.setTypeface(null, Typeface.BOLD);
        questionText.setPadding(0, 0, 0, 7);
        questionText.setText(promptText == null ? "" : TextUtils.textToHtml(promptText));

        // Wrap to the size of the parent view
        questionText.setHorizontallyScrolling(false);

        if (promptText == null || promptText.length() == 0) {
            questionText.setVisibility(GONE);
        }

        // Create the layout for audio, image, text
        MediaLayout questionMediaLayout = new MediaLayout(getContext(), mPlayer);
        questionMediaLayout.setId(QuestionWidget.newUniqueId()); // assign random id
        questionMediaLayout.setAVT(p.getIndex(), "", questionText, audioURI, imageURI, videoURI, bigImageURI);
        questionMediaLayout.setAudioListener(this);

        String playColorString = p.getFormElement().getAdditionalAttribute(null, "playColor");
        if (playColorString != null) {
            try {
                mPlayColor = Color.parseColor(playColorString);
            } catch (IllegalArgumentException e) {
                e.printStackTrace();
            }
        }
<<<<<<< HEAD

        if (mediaLayout != null) {
            mediaLayout.setPlayTextColor(mPlayColor);
        }
=======
        questionMediaLayout.setPlayTextColor(mPlayColor);
>>>>>>> d2021429

        String playBackgroundColorString = p.getFormElement().getAdditionalAttribute(null, "playBackgroundColor");
        if (playBackgroundColorString != null) {
            try {
                mPlayBackgroundColor = Color.parseColor(playBackgroundColorString);
            } catch (IllegalArgumentException e) {
                e.printStackTrace();
            }
        }
<<<<<<< HEAD

        if (mediaLayout != null) {
            mediaLayout.setPlayTextBackgroundColor(mPlayBackgroundColor);
        }
=======
        questionMediaLayout.setPlayTextBackgroundColor(mPlayBackgroundColor);

        return questionMediaLayout;
    }

    public MediaLayout getQuestionMediaLayout() {
        return mQuestionMediaLayout;
    }

    public TextView getHelpTextView () {
        return mHelpTextView;
>>>>>>> d2021429
    }

    public void playAudio() {
        playAllPromptText();
    }

    public void playVideo() {
        mQuestionMediaLayout.playVideo();
    }

    public FormEntryPrompt getPrompt() {
        return mPrompt;
    }

    public MediaLayout getQuestionMediaView () {
        return mQuestionMediaLayout;
    }

    // http://code.google.com/p/android/issues/detail?id=8488
    private void recycleDrawablesRecursive(ViewGroup viewGroup, List<ImageView> images) {

        int childCount = viewGroup.getChildCount();
        for (int index = 0; index < childCount; index++) {
            View child = viewGroup.getChildAt(index);
            if (child instanceof ImageView) {
                images.add((ImageView)child);
            } else if (child instanceof ViewGroup) {
                recycleDrawablesRecursive((ViewGroup)child, images);
            }
        }
        viewGroup.destroyDrawingCache();
    }

    // http://code.google.com/p/android/issues/detail?id=8488
    public void recycleDrawables() {
        List<ImageView> images = new ArrayList<ImageView>();
        // collect all the image views
        recycleDrawablesRecursive(this, images);
        for (ImageView imageView : images) {
            imageView.destroyDrawingCache();
            Drawable d = imageView.getDrawable();
            if (d != null && d instanceof BitmapDrawable) {
                imageView.setImageDrawable(null);
                BitmapDrawable bd = (BitmapDrawable)d;
                Bitmap bmp = bd.getBitmap();
                if (bmp != null) {
                    bmp.recycle();
                }
            }
        }
    }

    // Abstract methods
    public abstract IAnswerData getAnswer();

    public abstract void clearAnswer();

    public abstract void setFocus(Context context);

    public abstract void setOnLongClickListener(OnLongClickListener l);

    /**
     * Override this to implement fling gesture suppression (e.g. for embedded WebView treatments).
     * @param e1
     * @param e2
     * @param velocityX
     * @param velocityY
     * @return true if the fling gesture should be suppressed
     */
    public boolean suppressFlingGesture(MotionEvent e1, MotionEvent e2, float velocityX, float velocityY) {
       return false;
    }

    /**
     * Add a Views containing the question text, audio (if applicable), and image (if applicable).
     * To satisfy the RelativeLayout constraints, we add the audio first if it exists, then the
     * TextView to fit the rest of the space, then the image if applicable.
     */

    /**
     * Defaults to adding questionlayout to the top of the screen.
     * Overwrite to reposition.
     */
    protected void addQuestionMediaLayout(View v) {
        if (v == null) {
            Log.e(t, "cannot add a null view as questionMediaLayout");
            return;
        }
            // default for questionmedialayout
        RelativeLayout.LayoutParams params = new RelativeLayout.LayoutParams(ViewGroup.LayoutParams.WRAP_CONTENT, ViewGroup.LayoutParams.MATCH_PARENT);
        params.addRule(RelativeLayout.ALIGN_PARENT_LEFT, RelativeLayout.TRUE);
        params.addRule(RelativeLayout.ALIGN_PARENT_TOP, RelativeLayout.TRUE);
        params.setMargins(10, 0, 10, 0);
        addView(v, params);
    }



    /**
     * Add a TextView containing the help text to the default location.
     * Override to reposition.
     */
    protected void addHelpTextView(View v) {
        if (v == null) {
            Log.e(t, "cannot add a null view as helpTextView");
            return;
        }

        // default for helptext
        RelativeLayout.LayoutParams params = new RelativeLayout.LayoutParams(ViewGroup.LayoutParams.WRAP_CONTENT, ViewGroup.LayoutParams.WRAP_CONTENT);
        params.addRule(RelativeLayout.ALIGN_PARENT_LEFT, RelativeLayout.TRUE);
        params.addRule(RelativeLayout.BELOW, mQuestionMediaLayout.getId());
        params.setMargins(10, 0, 10, 0);
        addView(v, params);
    }

    private TextView createHelpText(FormEntryPrompt p) {
        TextView helpText = new TextView(getContext());
        String s = p.getHelpText();

        if (s != null && !s.equals("")) {
            helpText.setId(QuestionWidget.newUniqueId());
            helpText.setTextSize(TypedValue.COMPLEX_UNIT_DIP, mQuestionFontsize - 3);
            helpText.setPadding(0, -5, 0, 7);
            // wrap to the widget of view
            helpText.setHorizontallyScrolling(false);
            helpText.setTypeface(null, Typeface.ITALIC);
            helpText.setText(TextUtils.textToHtml(s));
            helpText.setMovementMethod(LinkMovementMethod.getInstance());
            return helpText;
        } else {
            helpText.setVisibility(View.GONE);
            return helpText;
        }
    }

    /**
     * Default place to put the answer
     * (below the help text or question text if there is no help text)
     * If you have many elements, use this first
     * and use the standard addView(view, params) to place the rest
     * @param v
     */
    protected void addAnswerView(View v) {
        if (v == null) {
            Log.e(t, "cannot add a null view as an answerView");
            return;
        }
            // default place to add answer
        RelativeLayout.LayoutParams params = new RelativeLayout.LayoutParams(ViewGroup.LayoutParams.MATCH_PARENT, ViewGroup.LayoutParams.MATCH_PARENT);
        params.addRule(RelativeLayout.ALIGN_PARENT_LEFT, RelativeLayout.TRUE);
        if (mHelpTextView.getVisibility() == View.VISIBLE) {
            params.addRule(RelativeLayout.BELOW, mHelpTextView.getId());
        } else {
            params.addRule(RelativeLayout.BELOW, mQuestionMediaLayout.getId());
        }
        params.setMargins(10, 0, 10, 0);
        addView(v, params);
    }

    /**
     * Every subclassed widget should override this, adding any views they may contain, and calling
     * super.cancelLongPress()
     */
    public void cancelLongPress() {
        super.cancelLongPress();
        if (mQuestionMediaLayout != null) {
            mQuestionMediaLayout.cancelLongPress();
        }
        if (mHelpTextView != null) {
            mHelpTextView.cancelLongPress();
        }
    }

    /*
     * Prompts with items must override this
     */
    public void playAllPromptText() {
        mQuestionMediaLayout.playAudio();
    }

    public void setQuestionTextColor(int color) {
        mQuestionMediaLayout.setTextcolor(color);
    }

    public void resetQuestionTextColor() {
        mQuestionMediaLayout.resetTextFormatting();
    }

    @Override
    protected void onWindowVisibilityChanged (int visibility) {
        if (visibility == INVISIBLE || visibility == GONE) {
            if (mPlayer.isPlaying()) {
                mPlayer.stop();
                mPlayer.reset();
            }
        }
    }
    
    public void stopAudio() {
        if (mPlayer.isPlaying()) {
            mPlayer.stop();
            mPlayer.reset();
        }
    }
}<|MERGE_RESOLUTION|>--- conflicted
+++ resolved
@@ -146,14 +146,7 @@
                 e.printStackTrace();
             }
         }
-<<<<<<< HEAD
-
-        if (mediaLayout != null) {
-            mediaLayout.setPlayTextColor(mPlayColor);
-        }
-=======
         questionMediaLayout.setPlayTextColor(mPlayColor);
->>>>>>> d2021429
 
         String playBackgroundColorString = p.getFormElement().getAdditionalAttribute(null, "playBackgroundColor");
         if (playBackgroundColorString != null) {
@@ -163,12 +156,6 @@
                 e.printStackTrace();
             }
         }
-<<<<<<< HEAD
-
-        if (mediaLayout != null) {
-            mediaLayout.setPlayTextBackgroundColor(mPlayBackgroundColor);
-        }
-=======
         questionMediaLayout.setPlayTextBackgroundColor(mPlayBackgroundColor);
 
         return questionMediaLayout;
@@ -180,7 +167,6 @@
 
     public TextView getHelpTextView () {
         return mHelpTextView;
->>>>>>> d2021429
     }
 
     public void playAudio() {
