--- conflicted
+++ resolved
@@ -61,17 +61,11 @@
                         if(formController != null)
                             language = formController.getLanguage();
                         if(language != null) {
-<<<<<<< HEAD
-                            if (language.toLowerCase().equals("amharic")
-                                    || language.toLowerCase().equals("oromiffa")
-                                    || language.toLowerCase().equals("tigirigna")) {
-=======
                             if (language.toLowerCase().equals("amharic") ||
                                     language.toLowerCase().equals("oromiffa") ||
                                     language.toLowerCase().equals("tigrinya") ||
                                     language.toLowerCase().equals("tigrigna") ||
                                     language.toLowerCase().equals("tigirigna")) {
->>>>>>> 87bd9635
                                 questionWidget = new EthiopianDateTimeWidget(context, fep);
                             } else {
                                 questionWidget = new DateTimeWidget(context, fep);
@@ -87,17 +81,11 @@
                         if(formController != null)
                             language = formController.getLanguage();
                         if(language != null) {
-<<<<<<< HEAD
-                            if (language.toLowerCase().equals("amharic")
-                                    || language.toLowerCase().equals("oromiffa")
-                                    || language.toLowerCase().equals("tigirigna")) {
-=======
                             if (language.toLowerCase().equals("amharic") ||
                                     language.toLowerCase().equals("oromiffa") ||
                                     language.toLowerCase().equals("tigrinya") ||
                                     language.toLowerCase().equals("tigrigna") ||
                                     language.toLowerCase().equals("tigirigna")) {
->>>>>>> 87bd9635
                                 questionWidget = new EthiopianDateWidget(context, fep);
                             } else {
                                 questionWidget = new DateWidget(context, fep);
