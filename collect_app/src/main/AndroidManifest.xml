--- conflicted
+++ resolved
@@ -10,13 +10,8 @@
 -->
 <manifest xmlns:android="http://schemas.android.com/apk/res/android"
     package="org.odk.collect.android"
-<<<<<<< HEAD
-    android:versionCode="1054"
-    android:versionName="1.4.7" >
-=======
     android:versionCode="1058"
     android:versionName="1.4.8" >
->>>>>>> d2021429
 
     <uses-feature android:name="android.hardware.location" android:required="false" />
     <uses-feature android:name="android.hardware.location.network" android:required="false" />
