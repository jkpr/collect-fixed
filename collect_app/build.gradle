--- conflicted
+++ resolved
@@ -24,21 +24,13 @@
     useLibrary 'org.apache.http.legacy'
 
     defaultConfig {
-<<<<<<< HEAD
-        applicationId("org.odk.collect.android")
         minSdkVersion(16)
         targetSdkVersion(22)
-        versionCode(1059)
-        versionName("1.4.9a")
         multiDexEnabled true
         vectorDrawables.useSupportLibrary = true
-=======
         applicationId("org.pma2020.collect.android")
-        minSdkVersion(8)
-        targetSdkVersion(8)
         versionCode(1059)
         versionName("1.4.8e")
->>>>>>> 3e295eea
     }
 
     buildTypes {
