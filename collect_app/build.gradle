--- conflicted
+++ resolved
@@ -23,13 +23,8 @@
         applicationId("org.odk.collect.android")
         minSdkVersion(8)
         targetSdkVersion(8)
-<<<<<<< HEAD
-        versionCode(1053)
+        versionCode(1054)
         versionName("1.4.7")
-=======
-        versionCode(1051)
-        versionName("1.4.6")
->>>>>>> fa977207
     }
 
     buildTypes {
