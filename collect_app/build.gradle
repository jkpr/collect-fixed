/**************************************************************************************************
 GRADLE CONFIG
 *************************************************************************************************/

if ((new File(gradle.local)).exists()) {
    apply from: gradle.local
} else {
    apply from: gradle.remote
}

applicationScripts.each {
    apply from: it
}

apply plugin: 'com.android.application'

android {
    // The following are set in the common.gradle file
    compileSdkVersion("Google Inc.:Google APIs:19")
    buildToolsVersion("22.0.1")

    defaultConfig {
        applicationId("org.odk.collect.android")
        minSdkVersion(8)
        targetSdkVersion(8)
<<<<<<< HEAD
        versionCode(1051)
        versionName("1.4.6")
=======
        versionCode(1053)
        versionName("1.4.7")
>>>>>>> fce153b5
    }

    buildTypes {
        release {
            minifyEnabled(minify)
            proguardFiles getDefaultProguardFile('proguard-android.txt'), 'proguard-rules.txt'
        }
        snapshot {
            // Build type for snapshots
        }
        debug {
            testCoverageEnabled(testCoverage) // Allows AndroidTest JaCoCo reports to be generated
        }
    }

    packagingOptions { // Pick first occurrence of any files that cause conflicts, as defined in common.gradle
        packageList.each {
            pickFirst it
        }
    }
}

dependencies {
    compile fileTree(include: '*.jar', dir: 'libs')

    if (playServicesPath.exists() && gradle.useLocal) { // Local project is favoured
        compile project(playServicesName)
    } else {
        releaseCompile(group: groupId, name: playServicesArtifactName, version: playServicesRelease, ext: 'aar')
        snapshotCompile(group: groupId, name: playServicesArtifactName, version: playServicesSnapshot, ext: 'aar')
        debugCompile(group: groupId, name: playServicesArtifactName, version: playServicesSnapshot, ext: 'aar')
    }

    testCompile 'junit:junit:4.12'
}<|MERGE_RESOLUTION|>--- conflicted
+++ resolved
@@ -23,13 +23,8 @@
         applicationId("org.odk.collect.android")
         minSdkVersion(8)
         targetSdkVersion(8)
-<<<<<<< HEAD
-        versionCode(1051)
-        versionName("1.4.6")
-=======
-        versionCode(1053)
+        versionCode(1054)
         versionName("1.4.7")
->>>>>>> fce153b5
     }
 
     buildTypes {
