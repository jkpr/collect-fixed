--- conflicted
+++ resolved
@@ -32,19 +32,12 @@
  */
 public class FileManagerTabs extends TabActivity {
 
-<<<<<<< HEAD
-    private static TextView mTVLF;
-    private static TextView mTVRF;
-
-    private static final String LOCAL_TAB = "local_tab";
-    private static final String REMOTE_TAB = "remote_tab";
-    private static final int FONT_SIZE = 21;
-=======
     private static TextView mTVFF;
     private static TextView mTVDF;
+
     private static final String FORMS_TAB = "forms_tab";
     private static final String DATA_TAB = "data_tab";
->>>>>>> 3053ef6f
+        private static final int FONT_SIZE = 21;
 
 
     @Override
@@ -61,40 +54,23 @@
         tabHost.addTab(tabHost.newTabSpec(FORMS_TAB).setIndicator(getString(R.string.forms))
                 .setContent(local));
 
-<<<<<<< HEAD
-        Intent remote = new Intent(this, RemoteFileManagerList.class);
-        tabHost.addTab(tabHost.newTabSpec(REMOTE_TAB)
-                .setIndicator(getString(R.string.remote_files)).setContent(remote));
-=======
         Intent remote = new Intent(this, DataManagerList.class);
         tabHost.addTab(tabHost.newTabSpec(DATA_TAB).setIndicator(getString(R.string.data))
                 .setContent(remote));
->>>>>>> 3053ef6f
 
         // hack to set font size
         LinearLayout ll = (LinearLayout) tabHost.getChildAt(0);
         TabWidget tw = (TabWidget) ll.getChildAt(0);
 
         RelativeLayout rllf = (RelativeLayout) tw.getChildAt(0);
-<<<<<<< HEAD
-        mTVLF = (TextView) rllf.getChildAt(1);
-        mTVLF.setTextSize(FONT_SIZE);
-        mTVLF.setPadding(0, 0, 0, 6);
-
-        RelativeLayout rlrf = (RelativeLayout) tw.getChildAt(1);
-        mTVRF = (TextView) rlrf.getChildAt(1);
-        mTVRF.setTextSize(FONT_SIZE);
-        mTVRF.setPadding(0, 0, 0, 6);
-=======
         mTVFF = (TextView) rllf.getChildAt(1);
-        mTVFF.setTextSize(GlobalConstants.APPLICATION_FONTSIZE - 2);
+        mTVFF.setTextSize(FONT_SIZE);
         mTVFF.setPadding(0, 0, 0, 6);
 
         RelativeLayout rlrf = (RelativeLayout) tw.getChildAt(1);
         mTVDF = (TextView) rlrf.getChildAt(1);
-        mTVDF.setTextSize(GlobalConstants.APPLICATION_FONTSIZE - 2);
+        mTVDF.setTextSize(FONT_SIZE);
         mTVDF.setPadding(0, 0, 0, 6);
->>>>>>> 3053ef6f
     }
 
 
