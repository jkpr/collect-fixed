// Top-level build file where you can add configuration options common to all sub-projects/modules.
buildscript {
    repositories {
        jcenter()
    }
    dependencies {
<<<<<<< HEAD
        classpath 'com.android.tools.build:gradle:2.1.3'
=======
        classpath 'com.android.tools.build:gradle:2.2.0'
>>>>>>> 7c67af11
    }
}

allprojects {
    repositories {
        jcenter()
        maven {
            url 'http://cwe.cs.washington.edu:8082/artifactory/libs-release'
        }
        ivy {
            url 'http://cwe.cs.washington.edu:8082/artifactory/libs-snapshot'
        }
    }
}
<|MERGE_RESOLUTION|>--- conflicted
+++ resolved
@@ -4,11 +4,7 @@
         jcenter()
     }
     dependencies {
-<<<<<<< HEAD
-        classpath 'com.android.tools.build:gradle:2.1.3'
-=======
         classpath 'com.android.tools.build:gradle:2.2.0'
->>>>>>> 7c67af11
     }
 }
 
